--- conflicted
+++ resolved
@@ -19,52 +19,6 @@
 
 // Model represents the application state
 type Model struct {
-<<<<<<< HEAD
-	conn              *client.Connection
-	viewport          viewport.Model
-	output            []string
-	currentInput      string
-	cursorPos         int
-	width             int
-	height            int
-	connected         bool
-	host              string
-	port              int
-	sidebarWidth      int
-	err               error
-	mudLogFile        *os.File
-	tuiLogFile        *os.File
-	telnetDebugLog    *os.File // Debug log for telnet/UTF-8 processing
-	echoSuppressed    bool     // Server has disabled echo (e.g., for passwords)
-	username          string
-	password          string
-	autoLoginState    int               // 0=idle, 1=sent username, 2=sent password
-	worldMap          *mapper.Map       // World map for navigation
-	recentOutput      []string          // Buffer for recent output to detect rooms
-	pendingMovement   string            // Last movement command sent
-	mapDebug          bool              // Enable mapper debug output
-	autoWalking       bool              // Currently auto-walking with /go
-	autoWalkPath      []string          // Path to auto-walk
-	autoWalkIndex     int               // Current step in auto-walk
-	lastRoomSearch    []*mapper.Room    // Last room search results for disambiguation
-	triggerManager    *triggers.Manager // Trigger manager
-	inventory         []string          // Current inventory items
-	inventoryTime     time.Time         // Time when inventory was last updated
-	inventoryViewport viewport.Model    // Viewport for scrollable inventory
-	tells             []string          // Recent tells received
-	tellsViewport     viewport.Model    // Viewport for scrollable tells
-	skipNextRoomDetection bool          // Skip next room detection (e.g., after recall teleport)
-	autoWalkTarget    string            // Target room title for auto-walk (for recovery)
-	mapLegend         map[string]int    // Room ID to number mapping for map legend display
-	mapLegendRooms    []*mapper.Room    // Rooms in the current legend (for /go command)
-	xpTracking            map[string]*XPStat  // XP/s tracking per creature (current session)
-	pendingKill           string              // Last kill command target
-	killTime              time.Time           // Time when kill command was sent
-	xpViewport            viewport.Model      // Viewport for scrollable XP stats
-	xpStatsManager        *xpstats.Manager    // Persistent XP stats manager
-	webSessionID          string              // Web session ID for sharing (empty if not in web mode)
-	webServerURL          string              // Web server URL for sharing (empty if not in web mode)
-=======
 	conn                  *client.Connection
 	viewport              viewport.Model
 	output                []string
@@ -107,7 +61,8 @@
 	killTime              time.Time          // Time when kill command was sent
 	xpViewport            viewport.Model     // Viewport for scrollable XP stats
 	xpStatsManager        *xpstats.Manager   // Persistent XP stats manager
->>>>>>> 45db0011
+	webSessionID          string             // Web session ID for sharing (empty if not in web mode)
+	webServerURL          string             // Web server URL for sharing (empty if not in web mode)
 }
 
 // XPStat represents XP per second statistics for a creature
